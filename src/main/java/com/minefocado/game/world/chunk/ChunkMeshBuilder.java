--- conflicted
+++ resolved
@@ -11,7 +11,6 @@
  * Construye una malla de chunk a partir de datos de bloques
  */
 public class ChunkMeshBuilder {
-<<<<<<< HEAD
     // Vectores de dirección para las 6 caras de un cubo
     // Orden: ARRIBA, ABAJO, FRENTE, ATRÁS, IZQUIERDA, DERECHA
     private static final int[][] FACE_DIRECTIONS = {
@@ -103,11 +102,6 @@
     // Referencia al registro de bloques
     private final BlockRegistry blockRegistry;
     
-=======
-    // Size of texture atlas grid (e.g., 16x16 textures in atlas)
-    private static final float TEXTURE_ATLAS_SIZE = 16.0f;
-    
->>>>>>> 623af490
     public ChunkMeshBuilder() {
     }
     
@@ -134,25 +128,16 @@
         List<Float> normals = new ArrayList<>();
         List<Integer> indices = new ArrayList<>();
         
-<<<<<<< HEAD
         int indexCount = 0;
         
         // Iterar a través de todos los bloques en el chunk
-=======
-        // Iterate through all blocks in the chunk
->>>>>>> 623af490
         for (int x = 0; x < Chunk.WIDTH; x++) {
             for (int y = 0; y < Chunk.HEIGHT; y++) {
                 for (int z = 0; z < Chunk.DEPTH; z++) {
                     Block block = chunk.getBlock(x, y, z);
                     
-<<<<<<< HEAD
                     // Saltar bloques de aire
                     if (block.getId() == BlockRegistry.AIR_ID) {
-=======
-                    // Skip null blocks or air blocks
-                    if (block == null || block.getId() == BlockRegistry.AIR_ID) {
->>>>>>> 623af490
                         continue;
                     }
                     
